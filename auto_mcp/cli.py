--- conflicted
+++ resolved
@@ -104,20 +104,12 @@
         "-f",
         "--framework",
         choices=[
-<<<<<<< HEAD
-            "crewai", "langgraph", "pydantic", "llamaindex", 
-            "function", "openai", "crewai_tool", "langchain_tool", 
+            "crewai_orchestrator", "langgraph", "pydantic", "llamaindex", 
+            "function", "openai", "crewai_tool", "langchain_tool", "crewai_agent",
             "mcp_agent"
         ],
         required=True,
-        help="Agent framework to use (crewai, langgraph, pydantic, llamaindex, function, openai, crewai_tool, langchain_tool, mcp_agent)"
-=======
-            "crewai_orchestrator", "langgraph", "pydantic", "llamaindex", 
-            "function", "openai", "crewai_tool", "langchain_tool", "crewai_agent"
-        ],
-        required=True,
         help="Agent framework to use (crewai_orchestrator, langgraph, pydantic, llamaindex, function, openai, crewai_tool, langchain_tool, crewai_agent)"
->>>>>>> dee4c04c
     )
     init_parser.set_defaults(func=init_command)
 
